from typing import Any, Dict, Optional
from titiler.core.factory import TilerFactory
from titiler.core.resources.enums import ImageType
from functools import lru_cache
import json
import os
import numpy as np
import time
from collections import defaultdict

# TilerFactory instance with bilinear resampling
cog_tiler = TilerFactory()

<<<<<<< HEAD
=======
# Simple set to track seen cache keys for hit/miss logging (dev only)
_seen_cache_keys = set()

# Request throttling for concurrent COG access
_last_request_time = defaultdict(float)
_min_request_interval = 0.05  # 50ms between requests to same COG (reduced from 100ms)

>>>>>>> bac1a1a6
def _symlog_transform(value: float, linthresh: float = 0.3, base: float = 2.0) -> float:
    """
    Apply symmetric log transformation matching the visualizer's SymLogNorm.
    
    This mimics matplotlib's SymLogNorm transformation:
    - Linear scaling below linthresh
    - Logarithmic scaling above linthresh
    
    Args:
        value: Input value to transform
        linthresh: Linear threshold (0.3 for chlorophyll)
        base: Logarithmic base (2 for chlorophyll)
    """
    if value <= linthresh:
        return value / linthresh
    else:
        return 1.0 + np.log(value / linthresh) / np.log(base)

def _apply_chlorophyll_scaling(min_val: float, max_val: float) -> tuple[float, float]:
    """
    Apply the same logarithmic scaling used in the visualizer for chlorophyll data.
    
    This transforms the min/max values to match the SymLogNorm scaling:
    vmin=0.01, vmax=20.0, linthresh=0.3, base=2
    """
    # Apply symlog transformation to both min and max
    transformed_min = _symlog_transform(min_val, linthresh=0.3, base=2.0)
    transformed_max = _symlog_transform(max_val, linthresh=0.3, base=2.0)
    
    return transformed_min, transformed_max

def _serialize_colormap(colormap: Any) -> str:
    """Serialize colormap dict to a JSON string for hashing."""
    # Assume colormap is a dict[int, tuple[int, int, int, int]]
    # Sort keys for deterministic output
    return json.dumps(colormap, sort_keys=True) if colormap else "null"

<<<<<<< HEAD
@lru_cache(maxsize=512)  # Smaller cache size for stability
=======
def _throttle_cog_request(path: str):
    """
    Light throttling to prevent overwhelming GDAL HTTP driver during timeline scrubbing.
    """
    if path.startswith(('http://', 'https://')):
        current_time = time.time()
        last_time = _last_request_time[path]
        
        if current_time - last_time < _min_request_interval:
            sleep_time = _min_request_interval - (current_time - last_time)
            time.sleep(sleep_time)
        
        _last_request_time[path] = time.time()

@lru_cache(maxsize=int(os.getenv("TILE_CACHE_SIZE", "2048")))
def _render_tile_cached(
    path: str,
    z: int,
    x: int,
    y: int,
    min_value: float,
    max_value: float,
    colormap_serialized: str,
    colormap_name: Optional[str] = None,
    colormap_bins: int = 256,
    expression: str = "b1",
) -> bytes:
    kwargs = {
        "path": path,
        "tile_format": ImageType.png,
        "scale_range": [min_value, max_value],
        "colormap_bins": colormap_bins,
        "resampling_method": "bilinear",
        "z": z, "x": x, "y": y
    }
    
    # Either use a named colormap or a custom colormap dictionary
    if colormap_name:
        kwargs["colormap_name"] = colormap_name
    elif colormap_serialized != "null":
        kwargs["colormap"] = json.loads(colormap_serialized)
        
    # Add expression if provided
    if expression != "b1":
        kwargs["expression"] = expression
        
    return cog_tiler.render(**kwargs)

>>>>>>> bac1a1a6
def render_tile(
    path: str,
    z: int,
    x: int,
    y: int,
    min_value: float,
    max_value: float,
    colormap_name: Optional[str] = None,
    colormap_bins: int = 256,
    use_log_scale: bool = False,
    dataset_type: Optional[str] = None,
    expression: str = "b1",
) -> bytes:
    """
    Render a PNG tile from a COG using TiTiler with bilinear resampling and a colormap.
    Returns PNG bytes. Uses small LRU cache for performance.
    Supports both local paths and external URLs.
    
    Args:
        path: Path or URL to the COG file
        z, x, y: Tile coordinates
        min_value, max_value: Scale range for colormap
        colormap_name: Named colormap registered in app
        colormap_bins: Number of colormap bins
        use_log_scale: Deprecated - use expression parameter instead
        dataset_type: Deprecated - use expression parameter instead
        expression: TiTiler expression for data transformation (e.g., "log10(b1+1e-6)")
    """
    # No more custom log scaling - use TiTiler's native expression support
    
<<<<<<< HEAD
    kwargs = {
        "path": path,
        "tile_format": ImageType.png,
        "scale_range": [min_value, max_value],
        "colormap_bins": colormap_bins,
        "resampling_method": "bilinear",
        "z": z, "x": x, "y": y
    }
    
    # Use named colormap
    if colormap_name:
        kwargs["colormap_name"] = colormap_name
        
    return cog_tiler.render(**kwargs) 
=======
    _throttle_cog_request(path)
    colormap_serialized = _serialize_colormap(colormap)
    key = (path, z, x, y, min_value, max_value, colormap_serialized, colormap_name, colormap_bins, expression)
    cache_status = "HIT" if key in _seen_cache_keys else "MISS"
    url_type = "URL" if path.startswith("http") else "LOCAL"
    scale_type = "EXPR" if expression != "b1" else "LINEAR"
    print(f"[CACHE] {cache_status}: {url_type} {path} z={z} x={x} y={y} min={min_value} max={max_value} scale={scale_type} expr={expression}")
    if key not in _seen_cache_keys:
        _seen_cache_keys.add(key)
    return _render_tile_cached(path, z, x, y, min_value, max_value, colormap_serialized, colormap_name, colormap_bins, expression) 
>>>>>>> bac1a1a6
<|MERGE_RESOLUTION|>--- conflicted
+++ resolved
@@ -11,8 +11,6 @@
 # TilerFactory instance with bilinear resampling
 cog_tiler = TilerFactory()
 
-<<<<<<< HEAD
-=======
 # Simple set to track seen cache keys for hit/miss logging (dev only)
 _seen_cache_keys = set()
 
@@ -20,7 +18,6 @@
 _last_request_time = defaultdict(float)
 _min_request_interval = 0.05  # 50ms between requests to same COG (reduced from 100ms)
 
->>>>>>> bac1a1a6
 def _symlog_transform(value: float, linthresh: float = 0.3, base: float = 2.0) -> float:
     """
     Apply symmetric log transformation matching the visualizer's SymLogNorm.
@@ -58,9 +55,6 @@
     # Sort keys for deterministic output
     return json.dumps(colormap, sort_keys=True) if colormap else "null"
 
-<<<<<<< HEAD
-@lru_cache(maxsize=512)  # Smaller cache size for stability
-=======
 def _throttle_cog_request(path: str):
     """
     Light throttling to prevent overwhelming GDAL HTTP driver during timeline scrubbing.
@@ -83,44 +77,8 @@
     y: int,
     min_value: float,
     max_value: float,
-    colormap_serialized: str,
     colormap_name: Optional[str] = None,
     colormap_bins: int = 256,
-    expression: str = "b1",
-) -> bytes:
-    kwargs = {
-        "path": path,
-        "tile_format": ImageType.png,
-        "scale_range": [min_value, max_value],
-        "colormap_bins": colormap_bins,
-        "resampling_method": "bilinear",
-        "z": z, "x": x, "y": y
-    }
-    
-    # Either use a named colormap or a custom colormap dictionary
-    if colormap_name:
-        kwargs["colormap_name"] = colormap_name
-    elif colormap_serialized != "null":
-        kwargs["colormap"] = json.loads(colormap_serialized)
-        
-    # Add expression if provided
-    if expression != "b1":
-        kwargs["expression"] = expression
-        
-    return cog_tiler.render(**kwargs)
-
->>>>>>> bac1a1a6
-def render_tile(
-    path: str,
-    z: int,
-    x: int,
-    y: int,
-    min_value: float,
-    max_value: float,
-    colormap_name: Optional[str] = None,
-    colormap_bins: int = 256,
-    use_log_scale: bool = False,
-    dataset_type: Optional[str] = None,
     expression: str = "b1",
 ) -> bytes:
     """
@@ -134,13 +92,12 @@
         min_value, max_value: Scale range for colormap
         colormap_name: Named colormap registered in app
         colormap_bins: Number of colormap bins
-        use_log_scale: Deprecated - use expression parameter instead
-        dataset_type: Deprecated - use expression parameter instead
-        expression: TiTiler expression for data transformation (e.g., "log10(b1+1e-6)")
+        use_log_scale: Apply logarithmic scaling for chlorophyll data
     """
-    # No more custom log scaling - use TiTiler's native expression support
+    # Apply logarithmic scaling for chlorophyll data to match visualizer
+    if use_log_scale:
+        min_value, max_value = _apply_chlorophyll_scaling(min_value, max_value)
     
-<<<<<<< HEAD
     kwargs = {
         "path": path,
         "tile_format": ImageType.png,
@@ -154,8 +111,44 @@
     if colormap_name:
         kwargs["colormap_name"] = colormap_name
         
-    return cog_tiler.render(**kwargs) 
-=======
+    # Add expression if provided
+    if expression != "b1":
+        kwargs["expression"] = expression
+        
+    return cog_tiler.render(**kwargs)
+
+def render_tile(
+    path: str,
+    z: int,
+    x: int,
+    y: int,
+    min_value: float,
+    max_value: float,
+    colormap: Any = None,
+    colormap_name: Optional[str] = None,
+    colormap_bins: int = 256,
+    use_log_scale: bool = False,
+    dataset_type: Optional[str] = None,
+    expression: str = "b1",
+) -> bytes:
+    """
+    Render a PNG tile from a COG using TiTiler with bilinear resampling and a colormap.
+    Returns PNG bytes. Uses in-memory LRU cache for speed.
+    Supports both local paths and external URLs.
+    
+    Args:
+        path: Path or URL to the COG file
+        z, x, y: Tile coordinates
+        min_value, max_value: Scale range for colormap
+        colormap: Custom colormap dict
+        colormap_name: Named colormap registered in app
+        colormap_bins: Number of colormap bins
+        use_log_scale: Deprecated - use expression parameter instead
+        dataset_type: Deprecated - use expression parameter instead
+        expression: TiTiler expression for data transformation (e.g., "log10(b1+1e-6)")
+    """
+    # No more custom log scaling - use TiTiler's native expression support
+    
     _throttle_cog_request(path)
     colormap_serialized = _serialize_colormap(colormap)
     key = (path, z, x, y, min_value, max_value, colormap_serialized, colormap_name, colormap_bins, expression)
@@ -165,5 +158,4 @@
     print(f"[CACHE] {cache_status}: {url_type} {path} z={z} x={x} y={y} min={min_value} max={max_value} scale={scale_type} expr={expression}")
     if key not in _seen_cache_keys:
         _seen_cache_keys.add(key)
-    return _render_tile_cached(path, z, x, y, min_value, max_value, colormap_serialized, colormap_name, colormap_bins, expression) 
->>>>>>> bac1a1a6
+    return _render_tile_cached(path, z, x, y, min_value, max_value, colormap_serialized, colormap_name, colormap_bins, expression) 